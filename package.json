--- conflicted
+++ resolved
@@ -1,10 +1,6 @@
 {
   "name": "pill-tong",
-<<<<<<< HEAD
-  "version": "0.9.0",
-=======
   "version": "1.0.0",
->>>>>>> f2f4a218
   "description": "Pill-tong is a reverse proxy server written in NodeJS, and it provides HTTP request filtering layer using customizable middlewares.",
   "repository": "https://github.com/maverick-ksj/pill-tong.git",
   "author": "maverick-ksj <kan02134@gmail.com>",
