--- conflicted
+++ resolved
@@ -19,20 +19,15 @@
   "devDependencies": {
     "mocha": "^8.0.1",
     "request": "^2.88.2",
-    "request-promise": "^4.2.5"
+    "request-promise": "^4.2.5",
+    "snyk": "^1.352.1"
   },
   "dependencies": {
     "http-proxy": "^1.18.1",
     "lodash": "^4.17.15",
-<<<<<<< HEAD
     "query-string": "^6.13.1",
     "xss": "^1.0.7",
     "yaml": "^1.10.0"
-  }
-=======
-    "yaml": "^1.10.0",
-    "snyk": "^1.352.1"
   },
   "snyk": true
->>>>>>> bc191851
 }